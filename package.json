--- conflicted
+++ resolved
@@ -16,13 +16,8 @@
     "react": "^18.2.0",
     "react-beautiful-dnd": "^13.1.1",
     "react-dom": "^18.2.0",
-<<<<<<< HEAD
     "react-scripts": "^5.0.1",
     "typescript": "^4.9.5",
-=======
-    "react-scripts": "5.0.1",
-    "typescript": "^4.9.0",
->>>>>>> a9e53294
     "web-vitals": "^2.1.0"
   },
   "scripts": {
@@ -51,11 +46,7 @@
   },
   "devDependencies": {
     "autoprefixer": "^10.4.14",
-<<<<<<< HEAD
     "postcss": "^8.5.6",
-=======
-    "postcss": "^8.4.24",
->>>>>>> a9e53294
     "tailwindcss": "^3.3.0"
   }
 }